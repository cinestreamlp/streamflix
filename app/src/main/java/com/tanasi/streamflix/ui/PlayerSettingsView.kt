package com.tanasi.streamflix.ui

import android.content.Context
import android.content.res.ColorStateList
import android.content.res.Resources
import android.graphics.Color
import android.util.AttributeSet
import android.view.LayoutInflater
import android.view.View
import android.view.ViewGroup
import androidx.constraintlayout.widget.ConstraintLayout
import androidx.core.content.ContextCompat
import androidx.recyclerview.widget.RecyclerView
<<<<<<< HEAD
import androidx.media3.common.C
import androidx.media3.common.Player
import androidx.media3.common.Tracks
import androidx.media3.common.TrackSelectionOverride
import androidx.media3.common.util.UnstableApi
import androidx.media3.exoplayer.ExoPlayer
import androidx.media3.ui.DefaultTrackNameProvider
=======
import com.google.android.exoplayer2.C
import com.google.android.exoplayer2.ExoPlayer
import com.google.android.exoplayer2.Player
import com.google.android.exoplayer2.Tracks
import com.google.android.exoplayer2.trackselection.TrackSelectionOverride
import com.google.android.exoplayer2.ui.CaptionStyleCompat
import com.google.android.exoplayer2.ui.DefaultTrackNameProvider
import com.google.android.exoplayer2.ui.SubtitleView
>>>>>>> 2f9ab2f4
import com.tanasi.streamflix.R
import com.tanasi.streamflix.databinding.ItemSettingBinding
import com.tanasi.streamflix.databinding.ViewPlayerSettingsBinding
import com.tanasi.streamflix.utils.MediaServer
import com.tanasi.streamflix.utils.UserPreferences
import com.tanasi.streamflix.utils.findClosest
import com.tanasi.streamflix.utils.getAlpha
import com.tanasi.streamflix.utils.getRgb
import com.tanasi.streamflix.utils.margin
import com.tanasi.streamflix.utils.mediaServerId
import com.tanasi.streamflix.utils.mediaServers
import com.tanasi.streamflix.utils.setAlpha
import com.tanasi.streamflix.utils.setRgb
import com.tanasi.streamflix.utils.trackFormats
import kotlin.math.roundToInt

class PlayerSettingsView @JvmOverloads constructor(
    context: Context,
    attrs: AttributeSet? = null,
    defStyleAttr: Int = 0
) : ConstraintLayout(context, attrs, defStyleAttr) {

    val binding = ViewPlayerSettingsBinding.inflate(
        LayoutInflater.from(context),
        this,
        true
    )

    var player: ExoPlayer? = null
        set(value) {
            if (field === value) return

            value?.let {
                Settings.Server.init(it)
                Settings.Quality.init(it, resources)
                Settings.Subtitle.init(it, resources)
                Settings.Speed.refresh(it)
            }

            value?.addListener(object : Player.Listener {
                override fun onEvents(player: Player, events: Player.Events) {
                    if (events.contains(Player.EVENT_PLAYLIST_METADATA_CHANGED)) {
                        Settings.Server.init(value)
                    }
                    if (events.contains(Player.EVENT_MEDIA_ITEM_TRANSITION)) {
                        Settings.Server.refresh(value)
                    }
                    if (events.contains(Player.EVENT_TRACKS_CHANGED)) {
                        Settings.Quality.init(value, resources)
                        Settings.Subtitle.init(value, resources)
                    }
                    if (events.contains(Player.EVENT_PLAYBACK_PARAMETERS_CHANGED)) {
                        Settings.Speed.refresh(value)
                    }
                }
            })

            field = value
        }
    var subtitleView: SubtitleView? = null

    private var onServerSelected: ((Settings.Server) -> Unit)? = null

    private var currentSettings = Setting.MAIN

    private val settingsAdapter = SettingsAdapter(this, Settings.list)
    private val qualityAdapter = SettingsAdapter(this, Settings.Quality.list)
    private val subtitlesAdapter = SettingsAdapter(this, Settings.Subtitle.list)
    private val captionStyleAdapter = SettingsAdapter(this, Settings.Subtitle.Style.list)
    private val fontColorAdapter = SettingsAdapter(this, Settings.Subtitle.Style.FontColor.list)
    private val textSizeAdapter = SettingsAdapter(this, Settings.Subtitle.Style.TextSize.list)
    private val fontOpacityAdapter = SettingsAdapter(this, Settings.Subtitle.Style.FontOpacity.list)
    private val edgeStyleAdapter = SettingsAdapter(this, Settings.Subtitle.Style.EdgeStyle.list)
    private val backgroundColorAdapter = SettingsAdapter(this, Settings.Subtitle.Style.BackgroundColor.list)
    private val backgroundOpacityAdapter = SettingsAdapter(this, Settings.Subtitle.Style.BackgroundOpacity.list)
    private val windowColorAdapter = SettingsAdapter(this, Settings.Subtitle.Style.WindowColor.list)
    private val windowOpacityAdapter = SettingsAdapter(this, Settings.Subtitle.Style.WindowOpacity.list)
    private val speedAdapter = SettingsAdapter(this, Settings.Speed.list)
    private val serversAdapter = SettingsAdapter(this, Settings.Server.list)

    fun onBackPressed(): Boolean {
        when (currentSettings) {
            Setting.MAIN -> hide()
            Setting.QUALITY,
            Setting.SUBTITLES,
            Setting.SPEED,
            Setting.SERVERS-> displaySettings(Setting.MAIN)
            Setting.CAPTION_STYLE -> displaySettings(Setting.SUBTITLES)
            Setting.CAPTION_STYLE_FONT_COLOR,
            Setting.CAPTION_STYLE_TEXT_SIZE,
            Setting.CAPTION_STYLE_FONT_OPACITY,
            Setting.CAPTION_STYLE_EDGE_STYLE,
            Setting.CAPTION_STYLE_BACKGROUND_COLOR,
            Setting.CAPTION_STYLE_BACKGROUND_OPACITY,
            Setting.CAPTION_STYLE_WINDOW_COLOR,
            Setting.CAPTION_STYLE_WINDOW_OPACITY -> displaySettings(Setting.CAPTION_STYLE)
        }
        return true
    }

    override fun focusSearch(focused: View, direction: Int): View {
        return when {
            binding.rvSettings.hasFocus() -> focused
            else -> super.focusSearch(focused, direction)
        }
    }


    fun show() {
        this.visibility = View.VISIBLE

        displaySettings(Setting.MAIN)
    }

    private fun displaySettings(setting: Setting) {
        currentSettings = setting

        binding.tvSettingsHeader.apply {
            text = when (setting) {
                Setting.MAIN -> context.getString(R.string.player_settings_title)
                Setting.QUALITY -> context.getString(R.string.player_settings_quality_title)
                Setting.SUBTITLES -> context.getString(R.string.player_settings_subtitles_title)
                Setting.CAPTION_STYLE -> context.getString(R.string.player_settings_caption_style_title)
                Setting.CAPTION_STYLE_FONT_COLOR -> context.getString(R.string.player_settings_caption_style_font_color_title)
                Setting.CAPTION_STYLE_TEXT_SIZE -> context.getString(R.string.player_settings_caption_style_text_size_title)
                Setting.CAPTION_STYLE_FONT_OPACITY -> context.getString(R.string.player_settings_caption_style_font_opacity_title)
                Setting.CAPTION_STYLE_EDGE_STYLE -> context.getString(R.string.player_settings_caption_style_edge_style_title)
                Setting.CAPTION_STYLE_BACKGROUND_COLOR -> context.getString(R.string.player_settings_caption_style_background_color_title)
                Setting.CAPTION_STYLE_BACKGROUND_OPACITY -> context.getString(R.string.player_settings_caption_style_background_opacity_title)
                Setting.CAPTION_STYLE_WINDOW_COLOR -> context.getString(R.string.player_settings_caption_style_window_color_title)
                Setting.CAPTION_STYLE_WINDOW_OPACITY -> context.getString(R.string.player_settings_caption_style_window_opacity_title)
                Setting.SPEED -> context.getString(R.string.player_settings_speed_title)
                Setting.SERVERS -> context.getString(R.string.player_settings_servers_title)
            }
        }

        binding.rvSettings.adapter = when (setting) {
            Setting.MAIN -> settingsAdapter
            Setting.QUALITY -> qualityAdapter
            Setting.SUBTITLES -> subtitlesAdapter
            Setting.CAPTION_STYLE -> captionStyleAdapter
            Setting.CAPTION_STYLE_FONT_COLOR -> fontColorAdapter
            Setting.CAPTION_STYLE_TEXT_SIZE -> textSizeAdapter
            Setting.CAPTION_STYLE_FONT_OPACITY -> fontOpacityAdapter
            Setting.CAPTION_STYLE_EDGE_STYLE -> edgeStyleAdapter
            Setting.CAPTION_STYLE_BACKGROUND_COLOR -> backgroundColorAdapter
            Setting.CAPTION_STYLE_BACKGROUND_OPACITY -> backgroundOpacityAdapter
            Setting.CAPTION_STYLE_WINDOW_COLOR -> windowColorAdapter
            Setting.CAPTION_STYLE_WINDOW_OPACITY -> windowOpacityAdapter
            Setting.SPEED -> speedAdapter
            Setting.SERVERS -> serversAdapter
        }
        binding.rvSettings.requestFocus()
    }

    fun hide() {
        this.visibility = View.GONE
    }


<<<<<<< HEAD
    private sealed class Setting {

        lateinit var adapter: SettingsAdapter

        object Main : Setting() {
            val list = listOf(Quality, Subtitle, Speed)
        }

        object Quality : Setting() {
            val list = mutableListOf<PlayerSettingsView.Quality>()

            val selected: PlayerSettingsView.Quality
                get() = list.find { it.isSelected } ?: PlayerSettingsView.Quality.Auto
            @androidx.annotation.OptIn(androidx.media3.common.util.UnstableApi::class)
            fun init(player: ExoPlayer, resources: Resources) {
                list.clear()
                list.add(PlayerSettingsView.Quality.Auto)
                list.addAll(
                    player.currentTracks.groups
                        .filter { it.type == C.TRACK_TYPE_VIDEO }
                        .flatMap { trackGroup ->
                            trackGroup.trackFormats
                                .filter { it.selectionFlags and C.SELECTION_FLAG_FORCED == 0 }
                                .distinctBy { it.width to it.height }
                                .map { trackFormat ->
                                    PlayerSettingsView.Quality.VideoTrackInformation(
                                        name = DefaultTrackNameProvider(resources)
                                            .getTrackName(trackFormat),
                                        width = trackFormat.width,
                                        height = trackFormat.height,
                                        bitrate = trackFormat.bitrate,

                                        player = player,
                                    )
                                }
                        }
                        .sortedByDescending { it.height }
                )
            }
        }

        object Subtitle : Setting() {
            val list = mutableListOf<PlayerSettingsView.Subtitle>()

            val selected: PlayerSettingsView.Subtitle
                get() = list.find { it.isSelected } ?: PlayerSettingsView.Subtitle.None
            @androidx.annotation.OptIn(androidx.media3.common.util.UnstableApi::class)

            fun init(player: ExoPlayer, resources: Resources) {
                list.clear()
                list.add(PlayerSettingsView.Subtitle.None)
                list.addAll(
                    player.currentTracks.groups
                        .filter { it.type == C.TRACK_TYPE_TEXT }
                        .flatMap { trackGroup ->
                            trackGroup.trackFormats
                                .filter { it.selectionFlags and C.SELECTION_FLAG_FORCED == 0 }
                                .filter { it.label != null }
                                .mapIndexed { trackIndex, trackFormat ->
                                    PlayerSettingsView.Subtitle.TextTrackInformation(
                                        name = DefaultTrackNameProvider(resources)
                                            .getTrackName(trackFormat),

                                        trackGroup = trackGroup,
                                        trackIndex = trackIndex,
                                    )
                                }
                        }
                        .sortedBy { it.name }
                )
            }
        }

        object Speed : Setting() {
            val list = listOf(
                PlaybackSpeed(R.string.player_settings_speed_0_25, 0.25F),
                PlaybackSpeed(R.string.player_settings_speed_0_5, 0.5F),
                PlaybackSpeed(R.string.player_settings_speed_0_75, 0.75F),
                PlaybackSpeed(R.string.player_settings_speed_1, 1F),
                PlaybackSpeed(R.string.player_settings_speed_1_25, 1.25F),
                PlaybackSpeed(R.string.player_settings_speed_1_5, 1.5F),
                PlaybackSpeed(R.string.player_settings_speed_1_75, 1.75F),
                PlaybackSpeed(R.string.player_settings_speed_2, 2F),
            )

            val selected: PlaybackSpeed
                get() = list.find { it.isSelected }
                    ?: list.find { it.speed == 1F }
                    ?: PlaybackSpeed(R.string.player_settings_speed_1, 1F)

            fun refresh(player: ExoPlayer) {
                list.forEach { it.isSelected = false }
                list.findClosest(player.playbackParameters.speed) { it.speed }?.let {
                    it.isSelected = true
                }
            }
        }

=======
    fun setOnServerSelected(onServerSelected: (server: Settings.Server) -> Unit) {
        this.onServerSelected = onServerSelected
    }
>>>>>>> 2f9ab2f4


    private enum class Setting {
        MAIN,
        QUALITY,
        SUBTITLES,
        CAPTION_STYLE,
        CAPTION_STYLE_FONT_COLOR,
        CAPTION_STYLE_TEXT_SIZE,
        CAPTION_STYLE_FONT_OPACITY,
        CAPTION_STYLE_EDGE_STYLE,
        CAPTION_STYLE_BACKGROUND_COLOR,
        CAPTION_STYLE_BACKGROUND_OPACITY,
        CAPTION_STYLE_WINDOW_COLOR,
        CAPTION_STYLE_WINDOW_OPACITY,
        SPEED,
        SERVERS,
    }


    private class SettingsAdapter(
        private val settingsView: PlayerSettingsView,
        private val items: List<Item>,
    ) : RecyclerView.Adapter<SettingViewHolder>() {

        override fun onCreateViewHolder(parent: ViewGroup, viewType: Int) =
            SettingViewHolder(
                settingsView,
                ItemSettingBinding.inflate(
                    LayoutInflater.from(parent.context),
                    parent,
                    false
                )
            )

        override fun onBindViewHolder(holder: SettingViewHolder, position: Int) {
            holder.displaySettings(items[position])
        }

        override fun getItemCount() = items.size
    }

    private class SettingViewHolder(
        private val settingsView: PlayerSettingsView,
        val binding: ItemSettingBinding,
    ) : RecyclerView.ViewHolder(binding.root) {

        fun displaySettings(item: Item) {
            val player = settingsView.player ?: return
            val subtitleView = settingsView.subtitleView ?: return

            binding.root.apply {
                when (item) {
                    Settings.Subtitle.Style,
                    Settings.Subtitle.Style.ResetStyle -> margin(bottom = 16F)
                    else -> margin(bottom = 0F)
                }
                setOnClickListener {
                    when (item) {
                        is Settings -> {
                            when (item) {
                                Settings.Quality -> settingsView.displaySettings(Setting.QUALITY)
                                Settings.Subtitle -> settingsView.displaySettings(Setting.SUBTITLES)
                                Settings.Speed -> settingsView.displaySettings(Setting.SPEED)
                                Settings.Server -> settingsView.displaySettings(Setting.SERVERS)
                            }
                        }

                        is Settings.Quality -> {
                            when (item) {
                                is Settings.Quality.Auto -> {
                                    player.trackSelectionParameters = player.trackSelectionParameters
                                        .buildUpon()
                                        .setMaxVideoBitrate(Int.MAX_VALUE)
                                        .setForceHighestSupportedBitrate(false)
                                        .build()
                                    settingsView.hide()
                                }
                                is Settings.Quality.VideoTrackInformation -> {
                                    player.trackSelectionParameters = player.trackSelectionParameters
                                        .buildUpon()
                                        .setMaxVideoBitrate(item.bitrate)
                                        .setForceHighestSupportedBitrate(true)
                                        .build()
                                    settingsView.hide()
                                }
                            }
                        }

                        is Settings.Subtitle -> {
                            when (item) {
                                Settings.Subtitle.Style -> {
                                    settingsView.displaySettings(Setting.CAPTION_STYLE)
                                }
                                is Settings.Subtitle.None -> {
                                    player.trackSelectionParameters = player.trackSelectionParameters
                                        .buildUpon()
                                        .clearOverridesOfType(C.TRACK_TYPE_TEXT)
                                        .setIgnoredTextSelectionFlags(C.SELECTION_FLAG_FORCED.inv())
                                        .build()
                                    settingsView.hide()
                                }
                                is Settings.Subtitle.TextTrackInformation -> {
                                    player.trackSelectionParameters = player.trackSelectionParameters
                                        .buildUpon()
                                        .setOverrideForType(
                                            TrackSelectionOverride(
                                                item.trackGroup.mediaTrackGroup,
                                                listOf(item.trackIndex)
                                            )
                                        )
                                        .setTrackTypeDisabled(item.trackGroup.type, false)
                                        .build()
                                    settingsView.hide()
                                }
                            }
                        }

                        is Settings.Subtitle.Style -> {
                            when (item) {
                                Settings.Subtitle.Style.ResetStyle -> {
                                    UserPreferences.also {
                                        it.captionTextSize = Settings.Subtitle.Style.TextSize.DEFAULT.value
                                        it.captionStyle = Settings.Subtitle.Style.DEFAULT
                                    }
                                    subtitleView.also {
                                        it.setFractionalTextSize(SubtitleView.DEFAULT_TEXT_SIZE_FRACTION * UserPreferences.captionTextSize)
                                        it.setStyle(UserPreferences.captionStyle)
                                    }
                                    settingsView.hide()
                                }
                                Settings.Subtitle.Style.FontColor -> {
                                    settingsView.displaySettings(Setting.CAPTION_STYLE_FONT_COLOR)
                                }
                                Settings.Subtitle.Style.TextSize -> {
                                    settingsView.displaySettings(Setting.CAPTION_STYLE_TEXT_SIZE)
                                }
                                Settings.Subtitle.Style.FontOpacity -> {
                                    settingsView.displaySettings(Setting.CAPTION_STYLE_FONT_OPACITY)
                                }
                                Settings.Subtitle.Style.EdgeStyle -> {
                                    settingsView.displaySettings(Setting.CAPTION_STYLE_EDGE_STYLE)
                                }
                                Settings.Subtitle.Style.BackgroundColor -> {
                                    settingsView.displaySettings(Setting.CAPTION_STYLE_BACKGROUND_COLOR)
                                }
                                Settings.Subtitle.Style.BackgroundOpacity -> {
                                    settingsView.displaySettings(Setting.CAPTION_STYLE_BACKGROUND_OPACITY)
                                }
                                Settings.Subtitle.Style.WindowColor -> {
                                    settingsView.displaySettings(Setting.CAPTION_STYLE_WINDOW_COLOR)
                                }
                                Settings.Subtitle.Style.WindowOpacity -> {
                                    settingsView.displaySettings(Setting.CAPTION_STYLE_WINDOW_OPACITY)
                                }
                            }
                        }

                        is Settings.Subtitle.Style.FontColor -> {
                            UserPreferences.captionStyle = CaptionStyleCompat(
                                UserPreferences.captionStyle.foregroundColor.setRgb(item.color),
                                UserPreferences.captionStyle.backgroundColor,
                                UserPreferences.captionStyle.windowColor,
                                UserPreferences.captionStyle.edgeType,
                                UserPreferences.captionStyle.edgeColor,
                                null
                            )
                            subtitleView.setStyle(UserPreferences.captionStyle)
                            settingsView.displaySettings(Setting.CAPTION_STYLE)
                        }

                        is Settings.Subtitle.Style.TextSize -> {
                            UserPreferences.captionTextSize = item.value
                            subtitleView.setFractionalTextSize(SubtitleView.DEFAULT_TEXT_SIZE_FRACTION * UserPreferences.captionTextSize)
                            settingsView.displaySettings(Setting.CAPTION_STYLE)
                        }

                        is Settings.Subtitle.Style.FontOpacity -> {
                            UserPreferences.captionStyle = CaptionStyleCompat(
                                UserPreferences.captionStyle.foregroundColor.setAlpha(item.alpha),
                                UserPreferences.captionStyle.backgroundColor,
                                UserPreferences.captionStyle.windowColor,
                                UserPreferences.captionStyle.edgeType,
                                UserPreferences.captionStyle.edgeColor,
                                null
                            )
                            subtitleView.setStyle(UserPreferences.captionStyle)
                            settingsView.displaySettings(Setting.CAPTION_STYLE)
                        }

                        is Settings.Subtitle.Style.EdgeStyle -> {
                            UserPreferences.captionStyle = CaptionStyleCompat(
                                UserPreferences.captionStyle.foregroundColor,
                                UserPreferences.captionStyle.backgroundColor,
                                UserPreferences.captionStyle.windowColor,
                                item.type,
                                UserPreferences.captionStyle.edgeColor,
                                null
                            )
                            subtitleView.setStyle(UserPreferences.captionStyle)
                            settingsView.displaySettings(Setting.CAPTION_STYLE)
                        }

                        is Settings.Subtitle.Style.BackgroundColor -> {
                            UserPreferences.captionStyle = CaptionStyleCompat(
                                UserPreferences.captionStyle.foregroundColor,
                                UserPreferences.captionStyle.backgroundColor.setRgb(item.color),
                                UserPreferences.captionStyle.windowColor,
                                UserPreferences.captionStyle.edgeType,
                                UserPreferences.captionStyle.edgeColor,
                                null
                            )
                            subtitleView.setStyle(UserPreferences.captionStyle)
                            settingsView.displaySettings(Setting.CAPTION_STYLE)
                        }

                        is Settings.Subtitle.Style.BackgroundOpacity -> {
                            UserPreferences.captionStyle = CaptionStyleCompat(
                                UserPreferences.captionStyle.foregroundColor,
                                UserPreferences.captionStyle.backgroundColor.setAlpha(item.alpha),
                                UserPreferences.captionStyle.windowColor,
                                UserPreferences.captionStyle.edgeType,
                                UserPreferences.captionStyle.edgeColor,
                                null
                            )
                            subtitleView.setStyle(UserPreferences.captionStyle)
                            settingsView.displaySettings(Setting.CAPTION_STYLE)
                        }

                        is Settings.Subtitle.Style.WindowColor -> {
                            UserPreferences.captionStyle = CaptionStyleCompat(
                                UserPreferences.captionStyle.foregroundColor,
                                UserPreferences.captionStyle.backgroundColor,
                                UserPreferences.captionStyle.windowColor.setRgb(item.color),
                                UserPreferences.captionStyle.edgeType,
                                UserPreferences.captionStyle.edgeColor,
                                null
                            )
                            subtitleView.setStyle(UserPreferences.captionStyle)
                            settingsView.displaySettings(Setting.CAPTION_STYLE)
                        }

                        is Settings.Subtitle.Style.WindowOpacity -> {
                            UserPreferences.captionStyle = CaptionStyleCompat(
                                UserPreferences.captionStyle.foregroundColor,
                                UserPreferences.captionStyle.backgroundColor,
                                UserPreferences.captionStyle.windowColor.setAlpha(item.alpha),
                                UserPreferences.captionStyle.edgeType,
                                UserPreferences.captionStyle.edgeColor,
                                null
                            )
                            subtitleView.setStyle(UserPreferences.captionStyle)
                            settingsView.displaySettings(Setting.CAPTION_STYLE)
                        }

                        is Settings.Speed -> {
                            player.playbackParameters = player.playbackParameters
                                .withSpeed(item.value)
                            settingsView.hide()
                        }

                        is Settings.Server -> {
                            settingsView.onServerSelected?.invoke(item)
                            settingsView.hide()
                        }
                    }
                }
            }

            binding.ivSettingIcon.apply {
                when (item) {
                    is Settings -> {
                        when (item) {
                            Settings.Quality -> setImageDrawable(
                                ContextCompat.getDrawable(context, R.drawable.ic_settings_quality)
                            )
                            Settings.Subtitle -> setImageDrawable(
                                ContextCompat.getDrawable(
                                    context,
                                    when (Settings.Subtitle.selected) {
                                        Settings.Subtitle.Style,
                                        is Settings.Subtitle.None -> R.drawable.ic_settings_subtitle_off
                                        is Settings.Subtitle.TextTrackInformation -> R.drawable.ic_settings_subtitle_on
                                    }
                                )
                            )
                            Settings.Speed -> setImageDrawable(
                                ContextCompat.getDrawable(
                                    context,
                                    R.drawable.ic_settings_playback_speed
                                )
                            )

                            Settings.Server -> setImageDrawable(
                                ContextCompat.getDrawable(
                                    context,
                                    R.drawable.ic_settings_servers
                                )
                            )
                        }
                        visibility = View.VISIBLE
                    }

                    else -> {
                        visibility = View.GONE
                    }
                }
            }

            binding.vSettingColor.apply {
                when (item) {
                    is Settings.Subtitle.Style.FontColor -> {
                        backgroundTintList = ColorStateList.valueOf(item.color)
                        visibility = View.VISIBLE
                    }

                    is Settings.Subtitle.Style.BackgroundColor -> {
                        backgroundTintList = ColorStateList.valueOf(item.color)
                        visibility = View.VISIBLE
                    }

                    is Settings.Subtitle.Style.WindowColor -> {
                        backgroundTintList = ColorStateList.valueOf(item.color)
                        visibility = View.VISIBLE
                    }

                    else -> {
                        visibility = View.GONE
                    }
                }
            }

            binding.tvSettingMainText.apply {
                text = when (item) {
                    is Settings -> when (item) {
                        Settings.Quality -> context.getString(R.string.player_settings_quality_label)
                        Settings.Subtitle -> context.getString(R.string.player_settings_subtitles_label)
                        Settings.Speed -> context.getString(R.string.player_settings_speed_label)
                        Settings.Server -> context.getString(R.string.player_settings_servers_label)
                    }

                    is Settings.Quality -> when (item) {
                        is Settings.Quality.Auto -> when {
                            item.isSelected -> when (val track = item.currentTrack) {
                                null -> context.getString(R.string.player_settings_quality_auto)
                                else -> context.getString(
                                    R.string.player_settings_quality_auto_selected,
                                    track.height
                                )
                            }

                            else -> context.getString(R.string.player_settings_quality_auto)
                        }
                        is Settings.Quality.VideoTrackInformation -> context.getString(
                            R.string.player_settings_quality,
                            item.height
                        )
                    }

                    is Settings.Subtitle -> when (item) {
                        Settings.Subtitle.Style -> context.getString(R.string.player_settings_caption_style_label)
                        is Settings.Subtitle.None -> context.getString(R.string.player_settings_subtitles_off)
                        is Settings.Subtitle.TextTrackInformation -> item.name
                    }

                    is Settings.Subtitle.Style -> when (item) {
                        Settings.Subtitle.Style.ResetStyle -> context.getString(R.string.player_settings_caption_style_reset_style_label)
                        Settings.Subtitle.Style.FontColor -> context.getString(R.string.player_settings_caption_style_font_color_label)
                        Settings.Subtitle.Style.TextSize -> context.getString(R.string.player_settings_caption_style_text_size_label)
                        Settings.Subtitle.Style.FontOpacity -> context.getString(R.string.player_settings_caption_style_font_opacity_label)
                        Settings.Subtitle.Style.EdgeStyle -> context.getString(R.string.player_settings_caption_style_edge_style_label)
                        Settings.Subtitle.Style.BackgroundColor -> context.getString(R.string.player_settings_caption_style_background_color_label)
                        Settings.Subtitle.Style.BackgroundOpacity -> context.getString(R.string.player_settings_caption_style_background_opacity_label)
                        Settings.Subtitle.Style.WindowColor -> context.getString(R.string.player_settings_caption_style_window_color_label)
                        Settings.Subtitle.Style.WindowOpacity -> context.getString(R.string.player_settings_caption_style_window_opacity_label)
                    }

                    is Settings.Subtitle.Style.FontColor -> context.getString(item.stringId)

                    is Settings.Subtitle.Style.TextSize -> context.getString(item.stringId)

                    is Settings.Subtitle.Style.FontOpacity -> context.getString(item.stringId)

                    is Settings.Subtitle.Style.EdgeStyle -> context.getString(item.stringId)

                    is Settings.Subtitle.Style.BackgroundColor -> context.getString(item.stringId)

                    is Settings.Subtitle.Style.BackgroundOpacity -> context.getString(item.stringId)

                    is Settings.Subtitle.Style.WindowColor -> context.getString(item.stringId)

                    is Settings.Subtitle.Style.WindowOpacity -> context.getString(item.stringId)

                    is Settings.Speed -> context.getString(item.stringId)

                    is Settings.Server -> item.name

                    else -> ""
                }
            }

            binding.tvSettingSubText.apply {
                text = when (item) {
                    is Settings -> when (item) {
                        Settings.Quality -> when (val selected = Settings.Quality.selected) {
                            is Settings.Quality.Auto -> when (val track = selected.currentTrack) {
                                null -> context.getString(R.string.player_settings_quality_auto)
                                else -> context.getString(
                                    R.string.player_settings_quality_auto_selected,
                                    track.height
                                )
                            }
                            is Settings.Quality.VideoTrackInformation -> context.getString(
                                R.string.player_settings_quality,
                                selected.height
                            )
                        }
                        Settings.Subtitle -> when (val selected = Settings.Subtitle.selected) {
                            Settings.Subtitle.Style,
                            is Settings.Subtitle.None -> context.getString(R.string.player_settings_subtitles_off)
                            is Settings.Subtitle.TextTrackInformation -> selected.name
                        }
                        Settings.Speed -> context.getString(Settings.Speed.selected.stringId)
                        Settings.Server -> Settings.Server.selected?.name ?: ""
                    }

                    is Settings.Subtitle -> when (item) {
                        Settings.Subtitle.Style -> context.getString(R.string.player_settings_caption_style_sub_label)
                        else -> ""
                    }

                    is Settings.Subtitle.Style -> when (item) {
                        Settings.Subtitle.Style.ResetStyle -> ""
                        Settings.Subtitle.Style.FontColor -> context.getString(Settings.Subtitle.Style.FontColor.selected.stringId)
                        Settings.Subtitle.Style.TextSize -> context.getString(Settings.Subtitle.Style.TextSize.selected.stringId)
                        Settings.Subtitle.Style.FontOpacity -> context.getString(Settings.Subtitle.Style.FontOpacity.selected.stringId)
                        Settings.Subtitle.Style.EdgeStyle -> context.getString(Settings.Subtitle.Style.EdgeStyle.selected.stringId)
                        Settings.Subtitle.Style.BackgroundColor -> context.getString(Settings.Subtitle.Style.BackgroundColor.selected.stringId)
                        Settings.Subtitle.Style.BackgroundOpacity -> context.getString(Settings.Subtitle.Style.BackgroundOpacity.selected.stringId)
                        Settings.Subtitle.Style.WindowColor -> context.getString(Settings.Subtitle.Style.WindowColor.selected.stringId)
                        Settings.Subtitle.Style.WindowOpacity -> context.getString(Settings.Subtitle.Style.WindowOpacity.selected.stringId)
                    }

                    else -> ""
                }
                visibility = when {
                    text.isEmpty() -> View.GONE
                    else -> View.VISIBLE
                }
            }

            binding.ivSettingIsSelected.apply {
                visibility = when (item) {
                    is Settings.Quality -> when {
                        item.isSelected -> View.VISIBLE
                        else -> View.GONE
                    }

                    is Settings.Subtitle -> when (item) {
                        Settings.Subtitle.Style -> View.GONE
                        is Settings.Subtitle.None -> when {
                            item.isSelected -> View.VISIBLE
                            else -> View.GONE
                        }
                        is Settings.Subtitle.TextTrackInformation -> when {
                            item.isSelected -> View.VISIBLE
                            else -> View.GONE
                        }
                    }

                    is Settings.Subtitle.Style.FontColor -> when {
                        item.isSelected -> View.VISIBLE
                        else -> View.GONE
                    }

                    is Settings.Subtitle.Style.TextSize -> when {
                        item.isSelected -> View.VISIBLE
                        else -> View.GONE
                    }

                    is Settings.Subtitle.Style.FontOpacity -> when {
                        item.isSelected -> View.VISIBLE
                        else -> View.GONE
                    }

                    is Settings.Subtitle.Style.EdgeStyle -> when {
                        item.isSelected -> View.VISIBLE
                        else -> View.GONE
                    }

                    is Settings.Subtitle.Style.BackgroundColor -> when {
                        item.isSelected -> View.VISIBLE
                        else -> View.GONE
                    }

                    is Settings.Subtitle.Style.BackgroundOpacity -> when {
                        item.isSelected -> View.VISIBLE
                        else -> View.GONE
                    }

                    is Settings.Subtitle.Style.WindowColor -> when {
                        item.isSelected -> View.VISIBLE
                        else -> View.GONE
                    }

                    is Settings.Subtitle.Style.WindowOpacity -> when {
                        item.isSelected -> View.VISIBLE
                        else -> View.GONE
                    }

                    is Settings.Speed -> when {
                        item.isSelected -> View.VISIBLE
                        else -> View.GONE
                    }

                    is Settings.Server -> when {
                        item.isSelected -> View.VISIBLE
                        else -> View.GONE
                    }

                    else -> View.GONE
                }
            }

            binding.ivSettingEnter.apply {
                visibility = when (item) {
                    is Settings -> View.VISIBLE

                    is Settings.Subtitle -> when (item) {
                        Settings.Subtitle.Style -> View.VISIBLE
                        is Settings.Subtitle.None -> View.GONE
                        is Settings.Subtitle.TextTrackInformation -> View.GONE
                    }

                    is Settings.Subtitle.Style -> when (item) {
                        Settings.Subtitle.Style.ResetStyle -> View.GONE
                        else -> View.VISIBLE
                    }

                    else -> View.GONE
                }
            }
        }
    }

    private interface Item

    sealed class Settings : Item {

        companion object {
            val list = listOf(
                Quality,
                Subtitle,
                Speed,
                Server,
            )
        }

        sealed class Quality : Item {

            companion object : Settings() {
                val list = mutableListOf<Quality>()

                val selected: Quality
                    get() = list.find { it.isSelected } ?: Auto

                fun init(player: ExoPlayer, resources: Resources) {
                    list.clear()
                    list.add(Auto)
                    list.addAll(
                        player.currentTracks.groups
                            .filter { it.type == C.TRACK_TYPE_VIDEO }
                            .flatMap { trackGroup ->
                                trackGroup.trackFormats
                                    .filter { it.selectionFlags and C.SELECTION_FLAG_FORCED == 0 }
                                    .distinctBy { it.width to it.height }
                                    .map { trackFormat ->
                                        VideoTrackInformation(
                                            name = DefaultTrackNameProvider(resources)
                                                .getTrackName(trackFormat),
                                            width = trackFormat.width,
                                            height = trackFormat.height,
                                            bitrate = trackFormat.bitrate,

                                            player = player,
                                        )
                                    }
                            }
                            .sortedByDescending { it.height }
                    )
                }
            }

            abstract val isSelected: Boolean

            object Auto : Quality() {
                val currentTrack: VideoTrackInformation?
                    get() = list
                        .filterIsInstance<VideoTrackInformation>()
                        .find { it.isCurrentlyPlayed }
                override val isSelected: Boolean
                    get() = list
                        .filterIsInstance<VideoTrackInformation>()
                        .none { it.isSelected }
            }

            class VideoTrackInformation(
                val name: String,
                val width: Int,
                val height: Int,
                val bitrate: Int,

                val player: ExoPlayer,
            ) : Quality() {
                val isCurrentlyPlayed: Boolean
                    get() = player.videoFormat?.let { it.bitrate == bitrate } ?: false
                override val isSelected: Boolean
                    get() = player.trackSelectionParameters.maxVideoBitrate == bitrate
            }
        }

        sealed class Subtitle : Item {

            companion object : Settings() {
                val list = mutableListOf<Subtitle>()

                val selected: Subtitle
                    get() = list.find {
                        when (it) {
                            is None -> it.isSelected
                            is TextTrackInformation -> it.isSelected
                            else -> false
                        }
                    } ?: None

                fun init(player: ExoPlayer, resources: Resources) {
                    list.clear()
                    list.add(Style)
                    list.add(None)
                    list.addAll(
                        player.currentTracks.groups
                            .filter { it.type == C.TRACK_TYPE_TEXT }
                            .flatMap { trackGroup ->
                                trackGroup.trackFormats
                                    .filter { it.selectionFlags and C.SELECTION_FLAG_FORCED == 0 }
                                    .filter { it.label != null }
                                    .mapIndexed { trackIndex, trackFormat ->
                                        TextTrackInformation(
                                            name = DefaultTrackNameProvider(resources)
                                                .getTrackName(trackFormat),

                                            trackGroup = trackGroup,
                                            trackIndex = trackIndex,
                                        )
                                    }
                            }
                            .sortedBy { it.name }
                    )
                }
            }

            sealed class Style : Item {

                companion object : Subtitle() {
                    val DEFAULT = CaptionStyleCompat(
                        Color.WHITE,
                        Color.BLACK.setAlpha(128),
                        Color.TRANSPARENT,
                        CaptionStyleCompat.EDGE_TYPE_NONE,
                        Color.BLACK,
                        null
                    )

                    val list = listOf(
                        ResetStyle,
                        FontColor,
                        TextSize,
                        FontOpacity,
                        EdgeStyle,
                        BackgroundColor,
                        BackgroundOpacity,
                        WindowColor,
                        WindowOpacity,
                    )
                }

                object ResetStyle : Style()

                class FontColor(
                    val stringId: Int,
                    val color: Int,
                ) : Item {
                    val isSelected: Boolean
                        get() = color == UserPreferences.captionStyle.foregroundColor.getRgb()

                    companion object : Style() {
                        private val DEFAULT = FontColor(
                            R.string.player_settings_caption_style_font_color_white,
                            Color.WHITE
                        )

                        val list = listOf(
                            DEFAULT,
                            FontColor(
                                R.string.player_settings_caption_style_font_color_yellow,
                                Color.YELLOW
                            ),
                            FontColor(
                                R.string.player_settings_caption_style_font_color_green,
                                Color.GREEN
                            ),
                            FontColor(
                                R.string.player_settings_caption_style_font_color_cyan,
                                Color.CYAN
                            ),
                            FontColor(
                                R.string.player_settings_caption_style_font_color_blue,
                                Color.BLUE
                            ),
                            FontColor(
                                R.string.player_settings_caption_style_font_color_magenta,
                                Color.MAGENTA
                            ),
                            FontColor(
                                R.string.player_settings_caption_style_font_color_red,
                                Color.RED
                            ),
                            FontColor(
                                R.string.player_settings_caption_style_font_color_black,
                                Color.BLACK
                            ),
                        )

                        val selected: FontColor
                            get() = list.find { it.isSelected } ?: DEFAULT
                    }
                }

                class TextSize(
                    val stringId: Int,
                    val value: Float,
                ) : Item {
                    val isSelected: Boolean
                        get() = value == UserPreferences.captionTextSize

                    companion object : Style() {
                        val DEFAULT = TextSize(R.string.player_settings_caption_style_text_size_1, 1F)

                        val list = listOf(
                            TextSize(R.string.player_settings_caption_style_text_size_0_5, 0.5F),
                            TextSize(R.string.player_settings_caption_style_text_size_0_75, 0.75F),
                            DEFAULT,
                            TextSize(R.string.player_settings_caption_style_text_size_2, 2F),
                            TextSize(R.string.player_settings_caption_style_text_size_3, 3F),
                        )

                        val selected: TextSize
                            get() = list.find { it.isSelected } ?: DEFAULT
                    }
                }

                class FontOpacity(
                    val stringId: Int,
                    private val value: Float,
                ) : Item {
                    val alpha: Int
                        get() = (value * 255).roundToInt()

                    val isSelected: Boolean
                        get() = alpha == UserPreferences.captionStyle.foregroundColor.getAlpha()

                    companion object : Style() {
                        private val DEFAULT = FontOpacity(
                            R.string.player_settings_caption_style_font_opacity_1,
                            1F
                        )

                        val list = listOf(
                            FontOpacity(
                                R.string.player_settings_caption_style_font_opacity_0_5,
                                0.5F
                            ),
                            FontOpacity(
                                R.string.player_settings_caption_style_font_opacity_0_75,
                                0.75F
                            ),
                            DEFAULT,
                        )

                        val selected: FontOpacity
                            get() = list.find { it.isSelected } ?: DEFAULT
                    }
                }

                class EdgeStyle(
                    val stringId: Int,
                    val type: Int,
                ) : Item {
                    val isSelected: Boolean
                        get() = type == UserPreferences.captionStyle.edgeType

                    companion object : Style() {
                        private val DEFAULT = EdgeStyle(
                            R.string.player_settings_caption_style_edge_style_none,
                            CaptionStyleCompat.EDGE_TYPE_NONE
                        )

                        val list = listOf(
                            DEFAULT,
                            EdgeStyle(
                                R.string.player_settings_caption_style_edge_style_raised,
                                CaptionStyleCompat.EDGE_TYPE_RAISED
                            ),
                            EdgeStyle(
                                R.string.player_settings_caption_style_edge_style_depressed,
                                CaptionStyleCompat.EDGE_TYPE_DEPRESSED
                            ),
                            EdgeStyle(
                                R.string.player_settings_caption_style_edge_style_outline,
                                CaptionStyleCompat.EDGE_TYPE_OUTLINE
                            ),
                            EdgeStyle(
                                R.string.player_settings_caption_style_edge_style_drop_shadow,
                                CaptionStyleCompat.EDGE_TYPE_DROP_SHADOW
                            ),
                        )

                        val selected: EdgeStyle
                            get() = list.find { it.isSelected } ?: DEFAULT
                    }
                }

                class BackgroundColor(
                    val stringId: Int,
                    val color: Int,
                ) : Item {
                    val isSelected: Boolean
                        get() = color == UserPreferences.captionStyle.backgroundColor.getRgb()

                    companion object : Style() {
                        private val DEFAULT = BackgroundColor(
                            R.string.player_settings_caption_style_background_color_black,
                            Color.BLACK
                        )

                        val list = listOf(
                            DEFAULT,
                            BackgroundColor(
                                R.string.player_settings_caption_style_background_color_yellow,
                                Color.YELLOW
                            ),
                            BackgroundColor(
                                R.string.player_settings_caption_style_background_color_green,
                                Color.GREEN
                            ),
                            BackgroundColor(
                                R.string.player_settings_caption_style_background_color_cyan,
                                Color.CYAN
                            ),
                            BackgroundColor(
                                R.string.player_settings_caption_style_background_color_blue,
                                Color.BLUE
                            ),
                            BackgroundColor(
                                R.string.player_settings_caption_style_background_color_magenta,
                                Color.MAGENTA
                            ),
                            BackgroundColor(
                                R.string.player_settings_caption_style_background_color_red,
                                Color.RED
                            ),
                            BackgroundColor(
                                R.string.player_settings_caption_style_background_color_white,
                                Color.WHITE
                            ),
                        )

                        val selected: BackgroundColor
                            get() = list.find { it.isSelected } ?: DEFAULT
                    }
                }

                class BackgroundOpacity(
                    val stringId: Int,
                    private val value: Float,
                ) : Item {
                    val alpha: Int
                        get() = (value * 255).roundToInt()

                    val isSelected: Boolean
                        get() = alpha == UserPreferences.captionStyle.backgroundColor.getAlpha()

                    companion object : Style() {
                        private val DEFAULT = BackgroundOpacity(
                            R.string.player_settings_caption_style_background_opacity_0_5,
                            0.5F
                        )

                        val list = listOf(
                            BackgroundOpacity(
                                R.string.player_settings_caption_style_background_opacity_0,
                                0F
                            ),
                            BackgroundOpacity(
                                R.string.player_settings_caption_style_background_opacity_0_25,
                                0.25F
                            ),
                            DEFAULT,
                            BackgroundOpacity(
                                R.string.player_settings_caption_style_background_opacity_0_75,
                                0.75F
                            ),
                            BackgroundOpacity(
                                R.string.player_settings_caption_style_background_opacity_1,
                                1F
                            ),
                        )

                        val selected: BackgroundOpacity
                            get() = list.find { it.isSelected } ?: DEFAULT
                    }
                }

                class WindowColor(
                    val stringId: Int,
                    val color: Int,
                ) : Item {
                    val isSelected: Boolean
                        get() = color == UserPreferences.captionStyle.windowColor.getRgb()

                    companion object : Style() {
                        private val DEFAULT = WindowColor(
                            R.string.player_settings_caption_style_window_color_black,
                            Color.BLACK
                        )

                        val list = listOf(
                            DEFAULT,
                            WindowColor(
                                R.string.player_settings_caption_style_window_color_yellow,
                                Color.YELLOW
                            ),
                            WindowColor(
                                R.string.player_settings_caption_style_window_color_green,
                                Color.GREEN
                            ),
                            WindowColor(
                                R.string.player_settings_caption_style_window_color_cyan,
                                Color.CYAN
                            ),
                            WindowColor(
                                R.string.player_settings_caption_style_window_color_blue,
                                Color.BLUE
                            ),
                            WindowColor(
                                R.string.player_settings_caption_style_window_color_magenta,
                                Color.MAGENTA
                            ),
                            WindowColor(
                                R.string.player_settings_caption_style_window_color_red,
                                Color.RED
                            ),
                            WindowColor(
                                R.string.player_settings_caption_style_window_color_white,
                                Color.WHITE
                            ),
                        )

                        val selected: WindowColor
                            get() = list.find { it.isSelected } ?: DEFAULT
                    }
                }

                class WindowOpacity(
                    val stringId: Int,
                    private val value: Float,
                ) : Item {
                    val alpha: Int
                        get() = (value * 255).roundToInt()

                    val isSelected: Boolean
                        get() = alpha == UserPreferences.captionStyle.windowColor.getAlpha()

                    companion object : Style() {
                        private val DEFAULT = WindowOpacity(
                            R.string.player_settings_caption_style_window_opacity_0,
                            0F
                        )

                        val list = listOf(
                            DEFAULT,
                            WindowOpacity(
                                R.string.player_settings_caption_style_window_opacity_0_25,
                                0.25F
                            ),
                            WindowOpacity(
                                R.string.player_settings_caption_style_window_opacity_0_5,
                                0.5F
                            ),
                            WindowOpacity(
                                R.string.player_settings_caption_style_window_opacity_0_75,
                                0.75F
                            ),
                            WindowOpacity(
                                R.string.player_settings_caption_style_window_opacity_1,
                                1F
                            ),
                        )

                        val selected: WindowOpacity
                            get() = list.find { it.isSelected } ?: DEFAULT
                    }
                }
            }

            object None : Subtitle() {
                val isSelected: Boolean
                    get() = list
                        .filterIsInstance<TextTrackInformation>()
                        .none { it.isSelected }
            }

            class TextTrackInformation(
                val name: String,

                val trackGroup: Tracks.Group,
                val trackIndex: Int,
            ) : Subtitle() {
                val isSelected: Boolean
                    get() = trackGroup.isTrackSelected(trackIndex)
            }
        }

        class Speed(
            val stringId: Int,
            val value: Float,
        ) : Item {
            var isSelected: Boolean = false

            companion object : Settings() {
                private val DEFAULT = Speed(R.string.player_settings_speed_1, 1F)

                val list = listOf(
                    Speed(R.string.player_settings_speed_0_25, 0.25F),
                    Speed(R.string.player_settings_speed_0_5, 0.5F),
                    Speed(R.string.player_settings_speed_0_75, 0.75F),
                    DEFAULT,
                    Speed(R.string.player_settings_speed_1_25, 1.25F),
                    Speed(R.string.player_settings_speed_1_5, 1.5F),
                    Speed(R.string.player_settings_speed_1_75, 1.75F),
                    Speed(R.string.player_settings_speed_2, 2F),
                )

                val selected: Speed
                    get() = list.find { it.isSelected }
                        ?: list.find { it.value == 1F }
                        ?: DEFAULT

                fun refresh(player: ExoPlayer) {
                    list.forEach { it.isSelected = false }
                    list.findClosest(player.playbackParameters.speed) { it.value }?.let {
                        it.isSelected = true
                    }
                }
            }
        }

<<<<<<< HEAD
        @UnstableApi class VideoTrackInformation(
=======
        class Server(
            val id: String,
>>>>>>> 2f9ab2f4
            val name: String,
        ) : Item {
            var isSelected: Boolean = false

            companion object : Settings() {
                val list = mutableListOf<Server>()

                val selected: Server?
                    get() = list.find { it.isSelected }

                fun init(player: ExoPlayer) {
                    list.clear()
                    list.addAll(player.playlistMetadata.mediaServers.map {
                        Server(
                            id = it.id,
                            name = it.name,
                        )
                    })

                    list.firstOrNull()?.isSelected = true
                }

                fun refresh(player: ExoPlayer) {
                    list.forEach {
                        it.isSelected = (it.id == player.mediaMetadata.mediaServerId)
                    }
                }
            }
        }
    }
}<|MERGE_RESOLUTION|>--- conflicted
+++ resolved
@@ -11,28 +11,18 @@
 import androidx.constraintlayout.widget.ConstraintLayout
 import androidx.core.content.ContextCompat
 import androidx.recyclerview.widget.RecyclerView
-<<<<<<< HEAD
 import androidx.media3.common.C
 import androidx.media3.common.Player
 import androidx.media3.common.Tracks
 import androidx.media3.common.TrackSelectionOverride
 import androidx.media3.common.util.UnstableApi
 import androidx.media3.exoplayer.ExoPlayer
+import androidx.media3.ui.CaptionStyleCompat
 import androidx.media3.ui.DefaultTrackNameProvider
-=======
-import com.google.android.exoplayer2.C
-import com.google.android.exoplayer2.ExoPlayer
-import com.google.android.exoplayer2.Player
-import com.google.android.exoplayer2.Tracks
-import com.google.android.exoplayer2.trackselection.TrackSelectionOverride
-import com.google.android.exoplayer2.ui.CaptionStyleCompat
-import com.google.android.exoplayer2.ui.DefaultTrackNameProvider
-import com.google.android.exoplayer2.ui.SubtitleView
->>>>>>> 2f9ab2f4
+import androidx.media3.ui.SubtitleView
 import com.tanasi.streamflix.R
 import com.tanasi.streamflix.databinding.ItemSettingBinding
 import com.tanasi.streamflix.databinding.ViewPlayerSettingsBinding
-import com.tanasi.streamflix.utils.MediaServer
 import com.tanasi.streamflix.utils.UserPreferences
 import com.tanasi.streamflix.utils.findClosest
 import com.tanasi.streamflix.utils.getAlpha
@@ -45,6 +35,7 @@
 import com.tanasi.streamflix.utils.trackFormats
 import kotlin.math.roundToInt
 
+@UnstableApi
 class PlayerSettingsView @JvmOverloads constructor(
     context: Context,
     attrs: AttributeSet? = null,
@@ -189,110 +180,9 @@
     }
 
 
-<<<<<<< HEAD
-    private sealed class Setting {
-
-        lateinit var adapter: SettingsAdapter
-
-        object Main : Setting() {
-            val list = listOf(Quality, Subtitle, Speed)
-        }
-
-        object Quality : Setting() {
-            val list = mutableListOf<PlayerSettingsView.Quality>()
-
-            val selected: PlayerSettingsView.Quality
-                get() = list.find { it.isSelected } ?: PlayerSettingsView.Quality.Auto
-            @androidx.annotation.OptIn(androidx.media3.common.util.UnstableApi::class)
-            fun init(player: ExoPlayer, resources: Resources) {
-                list.clear()
-                list.add(PlayerSettingsView.Quality.Auto)
-                list.addAll(
-                    player.currentTracks.groups
-                        .filter { it.type == C.TRACK_TYPE_VIDEO }
-                        .flatMap { trackGroup ->
-                            trackGroup.trackFormats
-                                .filter { it.selectionFlags and C.SELECTION_FLAG_FORCED == 0 }
-                                .distinctBy { it.width to it.height }
-                                .map { trackFormat ->
-                                    PlayerSettingsView.Quality.VideoTrackInformation(
-                                        name = DefaultTrackNameProvider(resources)
-                                            .getTrackName(trackFormat),
-                                        width = trackFormat.width,
-                                        height = trackFormat.height,
-                                        bitrate = trackFormat.bitrate,
-
-                                        player = player,
-                                    )
-                                }
-                        }
-                        .sortedByDescending { it.height }
-                )
-            }
-        }
-
-        object Subtitle : Setting() {
-            val list = mutableListOf<PlayerSettingsView.Subtitle>()
-
-            val selected: PlayerSettingsView.Subtitle
-                get() = list.find { it.isSelected } ?: PlayerSettingsView.Subtitle.None
-            @androidx.annotation.OptIn(androidx.media3.common.util.UnstableApi::class)
-
-            fun init(player: ExoPlayer, resources: Resources) {
-                list.clear()
-                list.add(PlayerSettingsView.Subtitle.None)
-                list.addAll(
-                    player.currentTracks.groups
-                        .filter { it.type == C.TRACK_TYPE_TEXT }
-                        .flatMap { trackGroup ->
-                            trackGroup.trackFormats
-                                .filter { it.selectionFlags and C.SELECTION_FLAG_FORCED == 0 }
-                                .filter { it.label != null }
-                                .mapIndexed { trackIndex, trackFormat ->
-                                    PlayerSettingsView.Subtitle.TextTrackInformation(
-                                        name = DefaultTrackNameProvider(resources)
-                                            .getTrackName(trackFormat),
-
-                                        trackGroup = trackGroup,
-                                        trackIndex = trackIndex,
-                                    )
-                                }
-                        }
-                        .sortedBy { it.name }
-                )
-            }
-        }
-
-        object Speed : Setting() {
-            val list = listOf(
-                PlaybackSpeed(R.string.player_settings_speed_0_25, 0.25F),
-                PlaybackSpeed(R.string.player_settings_speed_0_5, 0.5F),
-                PlaybackSpeed(R.string.player_settings_speed_0_75, 0.75F),
-                PlaybackSpeed(R.string.player_settings_speed_1, 1F),
-                PlaybackSpeed(R.string.player_settings_speed_1_25, 1.25F),
-                PlaybackSpeed(R.string.player_settings_speed_1_5, 1.5F),
-                PlaybackSpeed(R.string.player_settings_speed_1_75, 1.75F),
-                PlaybackSpeed(R.string.player_settings_speed_2, 2F),
-            )
-
-            val selected: PlaybackSpeed
-                get() = list.find { it.isSelected }
-                    ?: list.find { it.speed == 1F }
-                    ?: PlaybackSpeed(R.string.player_settings_speed_1, 1F)
-
-            fun refresh(player: ExoPlayer) {
-                list.forEach { it.isSelected = false }
-                list.findClosest(player.playbackParameters.speed) { it.speed }?.let {
-                    it.isSelected = true
-                }
-            }
-        }
-
-=======
     fun setOnServerSelected(onServerSelected: (server: Settings.Server) -> Unit) {
         this.onServerSelected = onServerSelected
     }
->>>>>>> 2f9ab2f4
 
 
     private enum class Setting {
@@ -1360,12 +1250,8 @@
             }
         }
 
-<<<<<<< HEAD
-        @UnstableApi class VideoTrackInformation(
-=======
         class Server(
             val id: String,
->>>>>>> 2f9ab2f4
             val name: String,
         ) : Item {
             var isSelected: Boolean = false
