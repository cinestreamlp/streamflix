package com.tanasi.sflix.activities

import android.os.Bundle
import android.view.View
import androidx.fragment.app.FragmentActivity
import androidx.navigation.fragment.NavHostFragment
import com.tanasi.navigation.widget.setupWithNavController
import com.tanasi.sflix.R
import com.tanasi.sflix.databinding.ActivityMainBinding

class MainActivity : FragmentActivity() {

    private var _binding: ActivityMainBinding? = null
    private val binding: ActivityMainBinding get() = _binding!!

    override fun onCreate(savedInstanceState: Bundle?) {
        super.onCreate(savedInstanceState)
        _binding = ActivityMainBinding.inflate(layoutInflater)
        setContentView(binding.root)

        val navController = (supportFragmentManager
            .findFragmentById(binding.navMainFragment.id) as NavHostFragment)
            .navController

        binding.navMain.setupWithNavController(navController)

        navController.addOnDestinationChangedListener { _, destination, _ ->
            when (destination.id) {
<<<<<<< HEAD
                R.id.movie,
                R.id.tv_show,
                R.id.season,
                R.id.player -> binding.navMain.visibility = View.GONE
                else -> binding.navMain.visibility = View.VISIBLE
=======
                R.id.search,
                R.id.home,
                R.id.movies,
                R.id.tv_shows -> binding.navMain.visibility = View.VISIBLE
                else -> binding.navMain.visibility = View.GONE
>>>>>>> 7570aa21
            }
        }
    }

    override fun onBackPressed() {
        val navController = (supportFragmentManager
            .findFragmentById(binding.navMainFragment.id) as NavHostFragment)
            .navController

        when (navController.currentDestination?.id) {
            R.id.home -> when {
                binding.navMain.hasFocus() -> finish()
                else -> binding.navMain.requestFocus()
            }
            R.id.search,
            R.id.movies,
            R.id.tv_shows -> when {
                binding.navMain.hasFocus() -> binding.navMain.findViewById<View>(R.id.home).let {
                    it.requestFocus()
                    it.performClick()
                }
                else -> binding.navMain.requestFocus()
            }
            else -> super.onBackPressed()
        }
    }
}<|MERGE_RESOLUTION|>--- conflicted
+++ resolved
@@ -26,19 +26,11 @@
 
         navController.addOnDestinationChangedListener { _, destination, _ ->
             when (destination.id) {
-<<<<<<< HEAD
-                R.id.movie,
-                R.id.tv_show,
-                R.id.season,
-                R.id.player -> binding.navMain.visibility = View.GONE
-                else -> binding.navMain.visibility = View.VISIBLE
-=======
                 R.id.search,
                 R.id.home,
                 R.id.movies,
                 R.id.tv_shows -> binding.navMain.visibility = View.VISIBLE
                 else -> binding.navMain.visibility = View.GONE
->>>>>>> 7570aa21
             }
         }
     }
