<?xml version="1.0" encoding="utf-8"?>
<resources>
    <dimen name="search_spacing">16dp</dimen>
    <dimen name="home_spacing">10dp</dimen>
<<<<<<< HEAD
    <dimen name="movies_spacing">16dp</dimen>
=======
    <dimen name="tv_shows_spacing">16dp</dimen>
>>>>>>> 5ae4ddcf
    
    <dimen name="season_episodes_spacing">20dp</dimen>
</resources><|MERGE_RESOLUTION|>--- conflicted
+++ resolved
@@ -2,11 +2,8 @@
 <resources>
     <dimen name="search_spacing">16dp</dimen>
     <dimen name="home_spacing">10dp</dimen>
-<<<<<<< HEAD
     <dimen name="movies_spacing">16dp</dimen>
-=======
     <dimen name="tv_shows_spacing">16dp</dimen>
->>>>>>> 5ae4ddcf
     
     <dimen name="season_episodes_spacing">20dp</dimen>
 </resources>