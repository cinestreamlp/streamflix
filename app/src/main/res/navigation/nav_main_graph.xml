--- conflicted
+++ resolved
@@ -50,16 +50,11 @@
             android:name="id"
             app:argType="string" />
         <action
-<<<<<<< HEAD
             android:id="@+id/action_tv_show_to_season"
             app:destination="@id/season" />
-=======
-            android:id="@+id/action_tv_show_to_seasons"
-            app:destination="@id/seasons" />
         <action
             android:id="@+id/action_tv_show_to_people"
             app:destination="@id/people" />
->>>>>>> 7570aa21
     </fragment>
     <fragment
         android:id="@+id/search"
