<?xml version="1.0" encoding="utf-8"?>
<navigation xmlns:android="http://schemas.android.com/apk/res/android"
    xmlns:app="http://schemas.android.com/apk/res-auto"
    xmlns:tools="http://schemas.android.com/tools"
    android:id="@+id/nav_main_graph"
    app:startDestination="@id/home">

    <fragment
        android:id="@+id/home"
        android:name="com.tanasi.sflix.fragments.home.HomeFragment"
        android:label="HomeFragment"
        tools:layout="@layout/fragment_home">
        <action
            android:id="@+id/action_home_to_movie"
            app:destination="@id/movie" />
        <action
            android:id="@+id/action_home_to_tv_show"
            app:destination="@id/tv_show" />
    </fragment>
    <fragment
        android:id="@+id/movie"
        android:name="com.tanasi.sflix.fragments.movie.MovieFragment"
        android:label="fragment_movie"
        tools:layout="@layout/fragment_movie">
        <argument
            android:name="id"
            app:argType="string" />
        <action
            android:id="@+id/action_movie_to_player"
            app:destination="@id/player" />
    </fragment>
    <fragment
        android:id="@+id/player"
        android:name="com.tanasi.sflix.fragments.player.PlayerFragment"
        android:label="PlayerFragment"
        tools:layout="@layout/fragment_player">
        <argument
            android:name="linkId"
            app:argType="string" />
    </fragment>
    <fragment
        android:id="@+id/tv_show"
        android:name="com.tanasi.sflix.fragments.tv_show.TvShowFragment"
        android:label="fragment_tv_show"
        tools:layout="@layout/fragment_tv_show">
        <argument
            android:name="id"
            app:argType="string" />
        <action
            android:id="@+id/action_tv_show_to_seasons"
            app:destination="@id/seasons" />
    </fragment>
    <fragment
        android:id="@+id/search"
        android:name="com.tanasi.sflix.fragments.search.SearchFragment"
        android:label="fragment_search"
        tools:layout="@layout/fragment_search">
        <action
            android:id="@+id/action_search_to_movie"
            app:destination="@id/movie" />
        <action
            android:id="@+id/action_search_to_tv_show"
            app:destination="@id/tv_show" />
    </fragment>
    <fragment
        android:id="@+id/seasons"
        android:name="com.tanasi.sflix.fragments.seasons.SeasonsFragment"
        android:label="fragment_seasons"
        tools:layout="@layout/fragment_seasons">
        <argument
            android:name="tvShowId"
            app:argType="string" />
        <action
            android:id="@+id/action_seasons_to_player"
            app:destination="@id/player" />
        <argument
            android:name="tvShowTitle"
            app:argType="string" />
        <argument
            android:name="tvShowBanner"
            app:argType="string"
            app:nullable="true" />
    </fragment>
    <fragment
<<<<<<< HEAD
        android:id="@+id/movies"
        android:name="com.tanasi.sflix.fragments.movies.MoviesFragment"
        android:label="MoviesFragment"
        tools:layout="@layout/fragment_movies">
        <action
            android:id="@+id/action_movies_to_movie"
            app:destination="@id/movie" />
=======
        android:id="@+id/tv_shows"
        android:name="com.tanasi.sflix.fragments.tv_shows.TvShowsFragment"
        android:label="TvShowsFragment"
        tools:layout="@layout/fragment_tv_shows">
        <action
            android:id="@+id/action_tv_shows_to_tv_show"
            app:destination="@id/tv_show" />
>>>>>>> 5ae4ddcf
    </fragment>
</navigation><|MERGE_RESOLUTION|>--- conflicted
+++ resolved
@@ -82,7 +82,6 @@
             app:nullable="true" />
     </fragment>
     <fragment
-<<<<<<< HEAD
         android:id="@+id/movies"
         android:name="com.tanasi.sflix.fragments.movies.MoviesFragment"
         android:label="MoviesFragment"
@@ -90,7 +89,8 @@
         <action
             android:id="@+id/action_movies_to_movie"
             app:destination="@id/movie" />
-=======
+    </fragment>
+    <fragment
         android:id="@+id/tv_shows"
         android:name="com.tanasi.sflix.fragments.tv_shows.TvShowsFragment"
         android:label="TvShowsFragment"
@@ -98,6 +98,5 @@
         <action
             android:id="@+id/action_tv_shows_to_tv_show"
             app:destination="@id/tv_show" />
->>>>>>> 5ae4ddcf
     </fragment>
 </navigation>